use std::mem::swap;

use anyhow::Result;
use rayon::prelude::*;

use crate::field::extension_field::Extendable;
use crate::fri::commitment::PolynomialBatchCommitment;
use crate::iop::challenger::Challenger;
use crate::iop::generator::generate_partial_witness;
use crate::iop::witness::{MatrixWitness, PartialWitness, Witness};
use crate::plonk::circuit_data::{CommonCircuitData, ProverOnlyCircuitData};
use crate::plonk::config::{GenericConfig, Hasher};
use crate::plonk::plonk_common::PlonkPolynomials;
use crate::plonk::plonk_common::ZeroPolyOnCoset;
use crate::plonk::proof::{Proof, ProofWithPublicInputs};
use crate::plonk::vanishing_poly::eval_vanishing_poly_base_batch;
use crate::plonk::vars::EvaluationVarsBase;
use crate::polynomial::{PolynomialCoeffs, PolynomialValues};
use crate::timed;
use crate::util::partial_products::{partial_products_and_z_gx, quotient_chunk_products};
use crate::util::timing::TimingTree;
use crate::util::{log2_ceil, transpose};

pub(crate) fn prove<F: Extendable<D>, C: GenericConfig<D, F = F>, const D: usize>(
    prover_data: &ProverOnlyCircuitData<F, C, D>,
    common_data: &CommonCircuitData<F, C, D>,
    inputs: PartialWitness<F>,
    timing: &mut TimingTree,
) -> Result<ProofWithPublicInputs<F, C, D>> {
    let config = &common_data.config;
    let num_challenges = config.num_challenges;
    let quotient_degree = common_data.quotient_degree();
    let degree = common_data.degree();

    let partition_witness = timed!(
        timing,
        &format!("run {} generators", prover_data.generators.len()),
        generate_partial_witness(inputs, prover_data, common_data)
    );

    let public_inputs = partition_witness.get_targets(&prover_data.public_inputs);
    let public_inputs_hash = C::InnerHasher::hash(public_inputs.clone(), true);

    if cfg!(debug_assertions) {
        // Display the marked targets for debugging purposes.
        for m in &prover_data.marked_targets {
            m.display(&partition_witness);
        }
    }

    let witness = timed!(
        timing,
        "compute full witness",
        partition_witness.full_witness()
    );

    let wires_values: Vec<PolynomialValues<F>> = timed!(
        timing,
        "compute wire polynomials",
        witness
            .wire_values
            .par_iter()
            .map(|column| PolynomialValues::new(column.clone()))
            .collect()
    );

    let wires_commitment = timed!(
        timing,
        "compute wires commitment",
        PolynomialBatchCommitment::from_values(
            wires_values,
            config.rate_bits,
            config.zero_knowledge & PlonkPolynomials::WIRES.blinding,
            config.cap_height,
            timing,
            prover_data.fft_root_table.as_ref(),
        )
    );

    let mut challenger = Challenger::new();

    // Observe the instance.
    challenger.observe_hash::<C::Hasher>(common_data.circuit_digest);
    challenger.observe_hash::<C::InnerHasher>(public_inputs_hash);

    challenger.observe_cap(&wires_commitment.merkle_tree.cap);
    let betas = challenger.get_n_challenges(num_challenges);
    let gammas = challenger.get_n_challenges(num_challenges);

    assert!(
        common_data.quotient_degree_factor < common_data.config.num_routed_wires,
        "When the number of routed wires is smaller that the degree, we should change the logic to avoid computing partial products."
    );
    let mut partial_products_and_zs = timed!(
        timing,
        "compute partial products",
        all_wires_permutation_partial_products(&witness, &betas, &gammas, prover_data, common_data)
    );

    // Z is expected at the front of our batch; see `zs_range` and `partial_products_range`.
    let plonk_z_vecs = partial_products_and_zs
        .iter_mut()
        .map(|partial_products_and_z| partial_products_and_z.pop().unwrap())
        .collect();
    let zs_partial_products = [plonk_z_vecs, partial_products_and_zs.concat()].concat();

    let partial_products_and_zs_commitment = timed!(
        timing,
        "commit to partial products and Z's",
        PolynomialBatchCommitment::from_values(
            zs_partial_products,
            config.rate_bits,
            config.zero_knowledge & PlonkPolynomials::ZS_PARTIAL_PRODUCTS.blinding,
            config.cap_height,
            timing,
            prover_data.fft_root_table.as_ref(),
        )
    );

    challenger.observe_cap(&partial_products_and_zs_commitment.merkle_tree.cap);

    let alphas = challenger.get_n_challenges(num_challenges);

    let quotient_polys = timed!(
        timing,
        "compute quotient polys",
        compute_quotient_polys(
            common_data,
            prover_data,
            &public_inputs_hash,
            &wires_commitment,
            &partial_products_and_zs_commitment,
            &betas,
            &gammas,
            &alphas,
        )
    );

    // Compute the quotient polynomials, aka `t` in the Plonk paper.
    let all_quotient_poly_chunks = timed!(
        timing,
        "split up quotient polys",
        quotient_polys
            .into_par_iter()
            .flat_map(|mut quotient_poly| {
                quotient_poly.trim();
                quotient_poly.pad(quotient_degree).expect(
                    "Quotient has failed, the vanishing polynomial is not divisible by `Z_H",
                );
                // Split t into degree-n chunks.
                quotient_poly.chunks(degree)
            })
            .collect()
    );

    let quotient_polys_commitment = timed!(
        timing,
        "commit to quotient polys",
        PolynomialBatchCommitment::from_coeffs(
            all_quotient_poly_chunks,
            config.rate_bits,
            config.zero_knowledge & PlonkPolynomials::QUOTIENT.blinding,
            config.cap_height,
            timing,
            prover_data.fft_root_table.as_ref(),
        )
    );

    challenger.observe_cap(&quotient_polys_commitment.merkle_tree.cap);

    let zeta = challenger.get_extension_challenge::<D>();

    let (opening_proof, openings) = timed!(
        timing,
        "compute opening proofs",
        PolynomialBatchCommitment::open_plonk(
            &[
                &prover_data.constants_sigmas_commitment,
                &wires_commitment,
                &partial_products_and_zs_commitment,
                &quotient_polys_commitment,
            ],
            zeta,
            &mut challenger,
            common_data,
            timing,
        )
    );

    let proof = Proof {
        wires_cap: wires_commitment.merkle_tree.cap,
        plonk_zs_partial_products_cap: partial_products_and_zs_commitment.merkle_tree.cap,
        quotient_polys_cap: quotient_polys_commitment.merkle_tree.cap,
        openings,
        opening_proof,
    };
    Ok(ProofWithPublicInputs {
        proof,
        public_inputs,
    })
}

/// Compute the partial products used in the `Z` polynomials.
fn all_wires_permutation_partial_products<
    F: Extendable<D>,
    C: GenericConfig<D, F = F>,
    const D: usize,
>(
    witness: &MatrixWitness<F>,
    betas: &[F],
    gammas: &[F],
    prover_data: &ProverOnlyCircuitData<F, C, D>,
    common_data: &CommonCircuitData<F, C, D>,
) -> Vec<Vec<PolynomialValues<F>>> {
    (0..common_data.config.num_challenges)
        .map(|i| {
            wires_permutation_partial_products_and_zs(
                witness,
                betas[i],
                gammas[i],
                prover_data,
                common_data,
            )
        })
        .collect()
}

/// Compute the partial products used in the `Z` polynomial.
/// Returns the polynomials interpolating `partial_products(f / g)`
/// where `f, g` are the products in the definition of `Z`: `Z(g^i) = f / g`.
<<<<<<< HEAD
fn wires_permutation_partial_products<
    F: Extendable<D>,
    C: GenericConfig<D, F = F>,
    const D: usize,
>(
=======
fn wires_permutation_partial_products_and_zs<F: RichField + Extendable<D>, const D: usize>(
>>>>>>> 357eea8d
    witness: &MatrixWitness<F>,
    beta: F,
    gamma: F,
    prover_data: &ProverOnlyCircuitData<F, C, D>,
    common_data: &CommonCircuitData<F, C, D>,
) -> Vec<PolynomialValues<F>> {
    let degree = common_data.quotient_degree_factor;
    let subgroup = &prover_data.subgroup;
    let k_is = &common_data.k_is;
    let (num_prods, _final_num_prod) = common_data.num_partial_products;
    let all_quotient_chunk_products = subgroup
        .par_iter()
        .enumerate()
        .map(|(i, &x)| {
            let s_sigmas = &prover_data.sigmas[i];
            let numerators = (0..common_data.config.num_routed_wires).map(|j| {
                let wire_value = witness.get_wire(i, j);
                let k_i = k_is[j];
                let s_id = k_i * x;
                wire_value + beta * s_id + gamma
            });
            let denominators = (0..common_data.config.num_routed_wires)
                .map(|j| {
                    let wire_value = witness.get_wire(i, j);
                    let s_sigma = s_sigmas[j];
                    wire_value + beta * s_sigma + gamma
                })
                .collect::<Vec<_>>();
            let denominator_invs = F::batch_multiplicative_inverse(&denominators);
            let quotient_values = numerators
                .zip(denominator_invs)
                .map(|(num, den_inv)| num * den_inv)
                .collect::<Vec<_>>();

            quotient_chunk_products(&quotient_values, degree)
        })
        .collect::<Vec<_>>();

    let mut z_x = F::ONE;
    let mut all_partial_products_and_zs = Vec::new();
    for quotient_chunk_products in all_quotient_chunk_products {
        let mut partial_products_and_z_gx =
            partial_products_and_z_gx(z_x, &quotient_chunk_products);
        // The last term is Z(gx), but we replace it with Z(x), otherwise Z would end up shifted.
        swap(&mut z_x, &mut partial_products_and_z_gx[num_prods]);
        all_partial_products_and_zs.push(partial_products_and_z_gx);
    }

    transpose(&all_partial_products_and_zs)
        .into_par_iter()
        .map(PolynomialValues::new)
        .collect()
}

<<<<<<< HEAD
fn compute_zs<F: Extendable<D>, C: GenericConfig<D, F = F>, const D: usize>(
    partial_products: &[Vec<PolynomialValues<F>>],
    common_data: &CommonCircuitData<F, C, D>,
) -> Vec<PolynomialValues<F>> {
    (0..common_data.config.num_challenges)
        .map(|i| compute_z(&partial_products[i], common_data))
        .collect()
}

/// Compute the `Z` polynomial by reusing the computations done in `wires_permutation_partial_products`.
fn compute_z<F: Extendable<D>, C: GenericConfig<D, F = F>, const D: usize>(
    partial_products: &[PolynomialValues<F>],
    common_data: &CommonCircuitData<F, C, D>,
) -> PolynomialValues<F> {
    let mut plonk_z_points = vec![F::ONE];
    for i in 1..common_data.degree() {
        let quotient = partial_products[0].values[i - 1];
        let last = *plonk_z_points.last().unwrap();
        plonk_z_points.push(last * quotient);
    }
    plonk_z_points.into()
}

=======
>>>>>>> 357eea8d
const BATCH_SIZE: usize = 32;

fn compute_quotient_polys<'a, F: Extendable<D>, C: GenericConfig<D, F = F>, const D: usize>(
    common_data: &CommonCircuitData<F, C, D>,
    prover_data: &'a ProverOnlyCircuitData<F, C, D>,
    public_inputs_hash: &<<C as GenericConfig<D>>::InnerHasher as Hasher<F>>::Hash,
    wires_commitment: &'a PolynomialBatchCommitment<F, C, D>,
    zs_partial_products_commitment: &'a PolynomialBatchCommitment<F, C, D>,
    betas: &[F],
    gammas: &[F],
    alphas: &[F],
) -> Vec<PolynomialCoeffs<F>> {
    let num_challenges = common_data.config.num_challenges;
    let max_degree_bits = log2_ceil(common_data.quotient_degree_factor);
    assert!(
        max_degree_bits <= common_data.config.rate_bits,
        "Having constraints of degree higher than the rate is not supported yet. \
        If we need this in the future, we can precompute the larger LDE before computing the `ListPolynomialCommitment`s."
    );

    // We reuse the LDE computed in `ListPolynomialCommitment` and extract every `step` points to get
    // an LDE matching `max_filtered_constraint_degree`.
    let step = 1 << (common_data.config.rate_bits - max_degree_bits);
    // When opening the `Z`s polys at the "next" point in Plonk, need to look at the point `next_step`
    // steps away since we work on an LDE of degree `max_filtered_constraint_degree`.
    let next_step = 1 << max_degree_bits;

    let points = F::two_adic_subgroup(common_data.degree_bits + max_degree_bits);
    let lde_size = points.len();

    // Retrieve the LDE values at index `i`.
    let get_at_index = |comm: &'a PolynomialBatchCommitment<F, C, D>, i: usize| -> &'a [F] {
        comm.get_lde_values(i * step)
    };

    let z_h_on_coset = ZeroPolyOnCoset::new(common_data.degree_bits, max_degree_bits);

    let points_batches = points.par_chunks(BATCH_SIZE);
    let quotient_values: Vec<Vec<F>> = points_batches
        .enumerate()
        .map(|(batch_i, xs_batch)| {
            assert_eq!(xs_batch.len(), BATCH_SIZE);
            let indices_batch: Vec<usize> =
                (BATCH_SIZE * batch_i..BATCH_SIZE * (batch_i + 1)).collect();

            let mut shifted_xs_batch = Vec::with_capacity(xs_batch.len());
            let mut vars_batch = Vec::with_capacity(xs_batch.len());
            let mut local_zs_batch = Vec::with_capacity(xs_batch.len());
            let mut next_zs_batch = Vec::with_capacity(xs_batch.len());
            let mut partial_products_batch = Vec::with_capacity(xs_batch.len());
            let mut s_sigmas_batch = Vec::with_capacity(xs_batch.len());

            for (&i, &x) in indices_batch.iter().zip(xs_batch) {
                let shifted_x = F::coset_shift() * x;
                let i_next = (i + next_step) % lde_size;
                let local_constants_sigmas =
                    get_at_index(&prover_data.constants_sigmas_commitment, i);
                let local_constants = &local_constants_sigmas[common_data.constants_range()];
                let s_sigmas = &local_constants_sigmas[common_data.sigmas_range()];
                let local_wires = get_at_index(wires_commitment, i);
                let local_zs_partial_products = get_at_index(zs_partial_products_commitment, i);
                let local_zs = &local_zs_partial_products[common_data.zs_range()];
                let next_zs =
                    &get_at_index(zs_partial_products_commitment, i_next)[common_data.zs_range()];
                let partial_products =
                    &local_zs_partial_products[common_data.partial_products_range()];

                debug_assert_eq!(local_wires.len(), common_data.config.num_wires);
                debug_assert_eq!(local_zs.len(), num_challenges);

                let vars = EvaluationVarsBase {
                    local_constants,
                    local_wires,
                    public_inputs_hash,
                };

                shifted_xs_batch.push(shifted_x);
                vars_batch.push(vars);
                local_zs_batch.push(local_zs);
                next_zs_batch.push(next_zs);
                partial_products_batch.push(partial_products);
                s_sigmas_batch.push(s_sigmas);
            }
            let mut quotient_values_batch = eval_vanishing_poly_base_batch(
                common_data,
                &indices_batch,
                &shifted_xs_batch,
                &vars_batch,
                &local_zs_batch,
                &next_zs_batch,
                &partial_products_batch,
                &s_sigmas_batch,
                betas,
                gammas,
                alphas,
                &z_h_on_coset,
            );

            for (&i, quotient_values) in indices_batch.iter().zip(quotient_values_batch.iter_mut())
            {
                let denominator_inv = z_h_on_coset.eval_inverse(i);
                quotient_values
                    .iter_mut()
                    .for_each(|v| *v *= denominator_inv);
            }
            quotient_values_batch
        })
        .flatten()
        .collect();

    transpose(&quotient_values)
        .into_par_iter()
        .map(PolynomialValues::new)
        .map(|values| values.coset_ifft(F::coset_shift()))
        .collect()
}<|MERGE_RESOLUTION|>--- conflicted
+++ resolved
@@ -228,15 +228,11 @@
 /// Compute the partial products used in the `Z` polynomial.
 /// Returns the polynomials interpolating `partial_products(f / g)`
 /// where `f, g` are the products in the definition of `Z`: `Z(g^i) = f / g`.
-<<<<<<< HEAD
-fn wires_permutation_partial_products<
+fn wires_permutation_partial_products_and_zs<
     F: Extendable<D>,
     C: GenericConfig<D, F = F>,
     const D: usize,
 >(
-=======
-fn wires_permutation_partial_products_and_zs<F: RichField + Extendable<D>, const D: usize>(
->>>>>>> 357eea8d
     witness: &MatrixWitness<F>,
     beta: F,
     gamma: F,
@@ -291,32 +287,6 @@
         .collect()
 }
 
-<<<<<<< HEAD
-fn compute_zs<F: Extendable<D>, C: GenericConfig<D, F = F>, const D: usize>(
-    partial_products: &[Vec<PolynomialValues<F>>],
-    common_data: &CommonCircuitData<F, C, D>,
-) -> Vec<PolynomialValues<F>> {
-    (0..common_data.config.num_challenges)
-        .map(|i| compute_z(&partial_products[i], common_data))
-        .collect()
-}
-
-/// Compute the `Z` polynomial by reusing the computations done in `wires_permutation_partial_products`.
-fn compute_z<F: Extendable<D>, C: GenericConfig<D, F = F>, const D: usize>(
-    partial_products: &[PolynomialValues<F>],
-    common_data: &CommonCircuitData<F, C, D>,
-) -> PolynomialValues<F> {
-    let mut plonk_z_points = vec![F::ONE];
-    for i in 1..common_data.degree() {
-        let quotient = partial_products[0].values[i - 1];
-        let last = *plonk_z_points.last().unwrap();
-        plonk_z_points.push(last * quotient);
-    }
-    plonk_z_points.into()
-}
-
-=======
->>>>>>> 357eea8d
 const BATCH_SIZE: usize = 32;
 
 fn compute_quotient_polys<'a, F: Extendable<D>, C: GenericConfig<D, F = F>, const D: usize>(
